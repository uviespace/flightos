/**
 * @file init/main.c
 *
 * @ingroup main
 * @defgroup main Kernel Main Function
 * 
 * @brief the kernel main function
 *
 * Here we set up the kernel.
 *
 */

#include <generated/autoconf.h>

#include <kernel/init.h>
#include <kernel/module.h>
#include <kernel/ksym.h>
#include <kernel/printk.h>
#include <kernel/kernel.h>
#include <kernel/kthread.h>
#include <kernel/time.h>
#include <kernel/err.h>
#include <kernel/sysctl.h>
#include <modules-image.h>

#include <kernel/string.h>
#include <kernel/kmem.h>

#include <asm/processor.h>

/* for our demo */
#include "xentium_demo.h"
/* arch irq disable/enable */
#include <asm/irqflags.h>


#define MSG "MAIN: "


#if defined(GCC_VERSION) && (GCC_VERSION == 30404)
#ifdef __OPTIMIZE__
#warning "Optimisation flags appear to occasionally produce"
#warning "incorrect code for this compiler version. If something doesn't "
#warning "work when it logically should, select different compiler options"
#warning "in make menuconfig. You have been warned."
#endif /* __OPTIMIZE__ */
#endif /* GCC_VERSION */


/**
 * @brief kernel initialisation routines
 */

static int kernel_init(void)
{
	setup_arch();

	/* free_bootmem() */
	/* run_init_process() */

	return 0;
}
arch_initcall(kernel_init);



/** XXX dummy **/
extern int cpu1_ready;


volatile int xp;
int task1(void *p)
{
	while (1) {
		xp++;
	}
}

volatile int xd;
int task2(void *p)
{
	while (1)
		xd++;
}

int task(void *p)
{
	char buf1[64];
	char buf2[64];
	char buf3[64];

	struct sysobj *sys_irq = NULL;


	sys_irq = sysset_find_obj(sys_set, "/sys/irl/primary");

	if (!sys_irq) {
		printk("Error locating sysctl entry\n");
		return -1;
	}

	while (1) {

		sysobj_show_attr(sys_irq, "irl", buf1);
		sysobj_show_attr(sys_irq, "8", buf2);
		sysobj_show_attr(sys_irq, "9", buf3);

		printk("IRQ total: %s timer1: %s timer2: %s, %d %d\n",
		       buf1, buf2, buf3, ioread32be(&xp), xd);

		sched_yield();
	}

	return 0;
}



/** XXX dummy **/
extern int cpu_ready[CONFIG_SMP_CPUS_MAX];
/**
 * @brief kernel main functionputchar( *((char *) data) );
 */
int kernel_main(void)
{
<<<<<<< HEAD
	int i;
	struct task_struct *t;
	struct sched_attr attr;

=======
>>>>>>> e28d308b
#if 0
	struct task_struct *t;
#endif

	printk(MSG "Loading module image\n");

	/* load the embedded AR image */
	module_image_load_embedded();

	/* look up a kernel symbol */
	printk(MSG "Looked up symbol %s at %p\n",
	       "printk", lookup_symbol("printk"));

	/* look up a file in the embedded image */
	printk(MSG "Looked up file %s at %p\n", "noc_dma.ko",
	       module_lookup_embedded("noc_dma.ko"));

#if 0
{
	void *addr;
	struct elf_module m;

	/* If you have kernel modules embedded in your modules.images, this
	 * is how you can access them:
	 * lookup the module containing <symbol>
	 */
	addr = module_lookup_symbol_embedded("somefunction");

	/* XXX the image is not necessary aligned properly, so we can't access
	 * it directly, until we have a MNA trap */
	addr = module_read_embedded("noc_dma.ko");

	pr_debug(MSG "noc_dma module address is %p\n", addr);
	if (addr)
		module_load(&m, addr);

	modules_list_loaded();
}
#endif


#ifdef CONFIG_EMBED_APPLICATION
	/* dummy demonstrator */
{
	void *addr;
	struct elf_module m;

	addr = module_read_embedded("CrApp1");

	pr_debug(MSG "test executable address is %p\n", addr);
	if (addr)
		module_load(&m, addr);

#if 0
	modules_list_loaded();
#endif
}
#endif



#ifdef CONFIG_MPPB
	/* The mppbv2 LEON's cache would really benefit from cache sniffing...
	 * Interactions with DMA or Xentiums are a pain when using the lower
	 * half of the AHB SDRAM memory schedulebank and since we don't create
	 * a complete memory configuration for this demonstrator, we'll
	 * to just disable the dcache entirely >:(
	 */
	cpu_dcache_disable();
#endif

#ifdef CONFIG_XENTIUM_PROC_DEMO
	/* run the demo */
	xen_demo();
#endif



	/* elevate boot thread */
	kthread_init_main();

	/* wait for cpus */

<<<<<<< HEAD
	for (i = 1; i < CONFIG_SMP_CPUS_MAX; i++) {

		//printk("waiting for cpu %d, flag at %d\n", i, cpu_ready[i]);
		cpu_ready[i] = 2;
		while (ioread32be(&cpu_ready[i]) != 0x3);
		iowrite32be(0x4, &cpu_ready[i]);

	}

	printk(MSG "Boot complete\n");


	t = kthread_create(task, NULL, KTHREAD_CPU_AFFINITY_NONE, "task");
	if (!IS_ERR(t)) {
		sched_get_attr(t, &attr);
		attr.policy = SCHED_EDF;
		attr.period       = ms_to_ktime(1000);
		attr.deadline_rel = ms_to_ktime(999);
		attr.wcet         = ms_to_ktime(300);
		sched_set_attr(t, &attr);
		if (kthread_wake_up(t) < 0)
			printk("---- %s NOT SCHEDUL-ABLE---\n", t->name);
	} else {
		printk("Got an error in kthread_create!");
	}
	printk("%s runs on CPU %d\n", t->name, t->on_cpu);

	t = kthread_create(task1, NULL, KTHREAD_CPU_AFFINITY_NONE, "task1");
	if (!IS_ERR(t)) {
		sched_get_attr(t, &attr);
		attr.policy = SCHED_EDF;
		attr.period       = us_to_ktime(300);
		attr.deadline_rel = us_to_ktime(200);
		attr.wcet         = us_to_ktime(100);
		sched_set_attr(t, &attr);
		if (kthread_wake_up(t) < 0)
			printk("---- %s NOT SCHEDUL-ABLE---\n", t->name);
	} else {
		printk("Got an error in kthread_create!");
	}
	printk("%s runs on CPU %d\n", t->name, t->on_cpu);


	t = kthread_create(task2, NULL, KTHREAD_CPU_AFFINITY_NONE, "task2");
	if (!IS_ERR(t)) {
		sched_get_attr(t, &attr);
		attr.policy = SCHED_EDF;
		attr.period       = us_to_ktime(300);
		attr.deadline_rel = us_to_ktime(200);
		attr.wcet         = us_to_ktime(100);
		sched_set_attr(t, &attr);
		if (kthread_wake_up(t) < 0)
			printk("---- %s NOT SCHEDUL-ABLE---\n", t->name);
	} else {
		printk("Got an error in kthread_create!");
	}
	printk("%s runs on CPU %d\n", t->name, t->on_cpu);


	while(1)
=======
#if 0
	t = kthread_create(task1, NULL, KTHREAD_CPU_AFFINITY_NONE, "print");
	//kthread_set_sched_edf(t, 1000000,  50000, 90000);
	t->priority = 4;
	kthread_wake_up(t);

	t = kthread_create(task2, NULL, KTHREAD_CPU_AFFINITY_NONE, "print1");
	//kthread_set_sched_edf(t, 1000000,  50000, 90000);
	t->priority = 8;
	kthread_wake_up(t);
#endif


	while(1) {
	//	printk("|");
>>>>>>> e28d308b
		cpu_relax();


	/* never reached */
	BUG();

	return 0;
}

#ifdef CONFIG_ARCH_CUSTOM_BOOT_CODE

extern initcall_t __initcall_start;
extern initcall_t __initcall_end;

static void do_initcalls(void)
{
    initcall_t *p = &__initcall_start;

    while(p < &__initcall_end) {
        if (*p)
            (*p)();
	p++;
    }

}

void do_basic_setup(void)
{
	do_initcalls();
}

#else

int main(void)
{
	return kernel_main();
}

#endif /* CONFIG_ARCH_CUSTOM_BOOT_CODE */


<|MERGE_RESOLUTION|>--- conflicted
+++ resolved
@@ -123,15 +123,13 @@
  */
 int kernel_main(void)
 {
-<<<<<<< HEAD
 	int i;
 	struct task_struct *t;
 	struct sched_attr attr;
 
-=======
->>>>>>> e28d308b
 #if 0
-	struct task_struct *t;
+	void *addr;
+	struct elf_module m;
 #endif
 
 	printk(MSG "Loading module image\n");
@@ -148,10 +146,6 @@
 	       module_lookup_embedded("noc_dma.ko"));
 
 #if 0
-{
-	void *addr;
-	struct elf_module m;
-
 	/* If you have kernel modules embedded in your modules.images, this
 	 * is how you can access them:
 	 * lookup the module containing <symbol>
@@ -167,7 +161,6 @@
 		module_load(&m, addr);
 
 	modules_list_loaded();
-}
 #endif
 
 
@@ -213,7 +206,6 @@
 
 	/* wait for cpus */
 
-<<<<<<< HEAD
 	for (i = 1; i < CONFIG_SMP_CPUS_MAX; i++) {
 
 		//printk("waiting for cpu %d, flag at %d\n", i, cpu_ready[i]);
@@ -274,23 +266,6 @@
 
 
 	while(1)
-=======
-#if 0
-	t = kthread_create(task1, NULL, KTHREAD_CPU_AFFINITY_NONE, "print");
-	//kthread_set_sched_edf(t, 1000000,  50000, 90000);
-	t->priority = 4;
-	kthread_wake_up(t);
-
-	t = kthread_create(task2, NULL, KTHREAD_CPU_AFFINITY_NONE, "print1");
-	//kthread_set_sched_edf(t, 1000000,  50000, 90000);
-	t->priority = 8;
-	kthread_wake_up(t);
-#endif
-
-
-	while(1) {
-	//	printk("|");
->>>>>>> e28d308b
 		cpu_relax();
 
 
